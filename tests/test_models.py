--- conflicted
+++ resolved
@@ -11,8 +11,6 @@
 model_classes = [f[1] for f in getmembers(_models, isclass)]
 
 
-<<<<<<< HEAD
-=======
 def create_model(ModelClass, input_len, n_samples, **kwargs):
     """Create a model instance with appropriate parameters based on model type."""
     if ModelClass.__name__ == "BinConvForecaster":
@@ -48,7 +46,6 @@
         return input_seq, target_seq
 
 
->>>>>>> e9cdd726
 class TestOnDummyDataset:
 
     def setup_class(self):
@@ -56,7 +53,6 @@
         self.output_len = 1
         self.horizon = 5
         self.batch_size = 32
-<<<<<<< HEAD
         self.n_samples = 1000
         self.datamodule = DummyDatamodule(
             batch_size=self.batch_size,
@@ -64,24 +60,6 @@
             n_samples=self.n_samples,
             input_len=self.input_len,
             output_len=self.output_len,
-=======
-        self.n_samples = 2
-        self.input_len = 20
-        train_ds = DummyDataset(input_len=self.input_len, output_len=1)
-        test_ds = DummyDataset(input_len=self.input_len, output_len=self.horizon)
-
-        self.train_dataloader = DataLoader(
-            train_ds, batch_size=self.batch_size, shuffle=True
-        )
-        self.val_dataloader = DataLoader(
-            train_ds, batch_size=self.batch_size, shuffle=False
-        )
-        self.test_dataloader = DataLoader(
-            test_ds, batch_size=self.batch_size, shuffle=False
-        )
-        self.pred_dataloader = DataLoader(
-            test_ds, batch_size=self.batch_size, shuffle=False
->>>>>>> e9cdd726
         )
 
     @pytest.mark.parametrize("ModelClass", model_classes)
@@ -100,26 +78,16 @@
 
     @pytest.mark.parametrize("ModelClass", model_classes)
     def test_fit(self, ModelClass):
-<<<<<<< HEAD
-        self.model = ModelClass(n_samples=self.n_samples)
-        self.model.fit(self.datamodule)
-=======
         self.model = create_model(
             ModelClass, self.input_len, n_samples=self.n_samples, num_epochs=1
         )
-        self.model.fit(self.train_dataloader, self.val_dataloader)
->>>>>>> e9cdd726
+        self.model.fit(self.datamodule)
         assert True, "Model should fit without errors"
 
     @pytest.mark.parametrize("ModelClass", model_classes)
     def test_evaluate(self, ModelClass):
-<<<<<<< HEAD
-        self.model = ModelClass(n_samples=self.n_samples)
+        self.model = create_model(ModelClass, self.input_len, n_samples=self.n_samples)
         metrics = self.model.evaluate(self.datamodule)
-=======
-        self.model = create_model(ModelClass, self.input_len, n_samples=self.n_samples)
-        metrics = self.model.evaluate(self.test_dataloader)
->>>>>>> e9cdd726
         assert isinstance(metrics, dict), "Result should be a dictionary"
         assert metrics["mase"] > 0, "MASE should be positive"
         assert metrics["crps"] > 0, "CRPS should be positive"
@@ -127,23 +95,15 @@
 
     @pytest.mark.parametrize("ModelClass", model_classes)
     def test_predict(self, ModelClass):
-<<<<<<< HEAD
-        self.model = ModelClass(n_samples=self.n_samples)
+        self.model = create_model(ModelClass, self.input_len, n_samples=self.n_samples)
         pred = self.model.predict(self.datamodule, self.horizon)
         assert isinstance(pred, list), "Prediction should be a list"
         assert (
             len(pred) == len(self.datamodule.pred_ds) // self.batch_size + 1
         ), "Prediction length mismatch"
-        for p in pred[:-1]:
-=======
-        self.model = create_model(ModelClass, self.input_len, n_samples=self.n_samples)
-        pred = self.model.predict(self.pred_dataloader, self.horizon)
-        assert isinstance(pred, list), "Prediction should be a list"
-        assert len(pred) == len(self.pred_dataloader), "Prediction length mismatch"
         different_samples = False
         for i in range(len(pred) - 1):
             p = pred[i]
->>>>>>> e9cdd726
             assert isinstance(p, torch.Tensor), "Each prediction should be a Tensor"
             assert p.shape == (
                 self.batch_size,
@@ -179,15 +139,10 @@
 
     @pytest.mark.parametrize("ModelClass", model_classes)
     def test_save_and_load_checkpoint(self, tmp_path, ModelClass):
-<<<<<<< HEAD
-        self.model = ModelClass(n_samples=self.n_samples)
-        self.model.fit(self.datamodule)
-=======
         self.model = create_model(
             ModelClass, self.input_len, n_samples=self.n_samples, num_epochs=1
         )
-        self.model.fit(self.train_dataloader, self.val_dataloader)
->>>>>>> e9cdd726
+        self.model.fit(self.datamodule)
 
         ckpt_path = tmp_path / "model.ckpt"
         self.model.save_checkpoint(str(ckpt_path))
